import time
from datetime import datetime, timedelta
from typing import Optional

from django.core.management.base import BaseCommand
from django.db.models import OuterRef, Prefetch, Subquery
from django.utils import timezone

from core.constants import (
    MIN_WAIT_SEC_WITH_CRITICAL_EXC,
    YANDEX_TRACKER_ROTATING_FILE,
)
from core.loggers import LoggerFactory
from core.pretty_print import PrettyPrint
from core.tg_bot import tg_manager
from core.wraps import min_wait_timer, timer
from emails.email_parser import email_parser
from incidents.constants import (
    DEFAULT_ERR_STATUS_NAME,
    DEFAULT_GENERATION_STATUS_NAME,
    DEFAULT_NOTIFIED_AVR_STATUS_NAME,
    DEFAULT_NOTIFIED_OP_END_STATUS_NAME,
    DEFAULT_NOTIFIED_OP_IN_WORK_STATUS_NAME,
    DEFAULT_WAIT_ACCEPTANCE_STATUS_NAME,
)
from incidents.models import Incident, IncidentStatusHistory, IncidentType
from incidents.utils import IncidentManager
from ts.models import BaseStation, Pole
from users.models import Roles, User
from yandex_tracker.auto_emails import AutoEmailsFromYT
from yandex_tracker.constants import (
    NOTIFY_SPAM_DELAY,
    YT_ISSUES_DAYS_AGO_FILTER,
)
from yandex_tracker.utils import YandexTrackerManager, yt_manager
from yandex_tracker.validators import check_yt_incident_data

yt_managment_logger = LoggerFactory(
    __name__, YANDEX_TRACKER_ROTATING_FILE).get_logger


class Command(BaseCommand):
    help = 'Обновление данных в YandexTracker, с уведомлениями в Telegram.'

    min_wait = 3

    def handle(self, *args, **kwargs):
        tg_manager.send_startup_notification(__name__)

        first_success_sent = False
        had_errors_last_time = False
        last_error_type = None

        while True:
            err = None
            error_count = 0
            total_operations = 0

            try:
                total_operations, error_count = self.check_unclosed_issues(
                    yt_manager)
            except KeyboardInterrupt:
                return
            except Exception as e:
                yt_managment_logger.critical(e, exc_info=True)
                err = e
                time.sleep(MIN_WAIT_SEC_WITH_CRITICAL_EXC)
            else:
                if not first_success_sent and not error_count:
                    tg_manager.send_first_success_notification(__name__)
                    first_success_sent = True

                if error_count and not had_errors_last_time:
                    tg_manager.send_warning_counter_notification(
                        __name__, error_count, total_operations
                    )

                had_errors_last_time = error_count > 0

            finally:
                if err is not None and last_error_type != type(err).__name__:
                    tg_manager.send_error_notification(__name__, err)
                    last_error_type = type(err).__name__

    @min_wait_timer(yt_managment_logger, min_wait)
    @timer(yt_managment_logger)
    def check_unclosed_issues(self, yt_manager: YandexTrackerManager) -> tuple:
        """
        Работа с заявками в YandexTracker с ОТКРЫТЫМ статусом.

        Особенности:
            - Валидировать номер базовой станции, шифр опоры, подрядчика по
            АВР, операторов на базовой станции и синхронизировать данные с
            базой данных (приоритет у YandexTracker).
            - Обновить ответственного диспетчера по каждой задаче.
            - Всем открытым заявкам надо выставить is_incident_finish=False.
            - В YandexTracker установить/обновить дедлай SLA, если выставлен
            тип инцидента и добавить его к инциденту.
            - В YandexTracker установить статус SLA.
            - Если выставлен статус "Передать работы подрядчику", тогда
            отправляем email на подрядчика и меняем статус на
            "Работы переданы подрядчику".

        Returns:
            tuple: общее кол-во операций и кол-во ошибок.
        """

        unclosed_issues = yt_manager.unclosed_issues(YT_ISSUES_DAYS_AGO_FILTER)
        yt_emails = AutoEmailsFromYT(yt_manager, email_parser)
        total = len(unclosed_issues)
        yt_users = yt_manager.real_users_in_yt_tracker

        type_of_incident_field: dict = (
            yt_manager
            .select_local_field(yt_manager.type_of_incident_local_field_id)
        )
        updated_incidents_counter = 0

        error_count = 0

        database_ids = []
        for issue in unclosed_issues:
            database_id = issue.get(yt_manager.database_global_field_id)
            if database_id:
                database_ids.append(database_id)

        latest_status_subquery = IncidentStatusHistory.objects.filter(
            incident=OuterRef('pk')
        ).order_by('-insert_date').values('insert_date')[:1]

        incidents_prefetched = Incident.objects.filter(
            id__in=database_ids
        ).select_related(
            'incident_type',
            'pole',
            'pole__avr_contractor',
            'base_station',
            'responsible_user'
        ).prefetch_related(
            'statuses',
            'base_station__operator',
            Prefetch(
                'status_history',
                queryset=(
                    IncidentStatusHistory.objects.select_related('status')
                    .order_by('-insert_date')
                ),
                to_attr='prefetched_statuses'
            ),
        ).annotate(
            latest_status_date=Subquery(latest_status_subquery)
        ).in_bulk()

        all_incident_types = list(IncidentType.objects.all())
        valid_names_of_types = [tp.name for tp in all_incident_types]
        all_users = User.objects.filter(role=Roles.DISPATCH, is_active=True)
        usernames_in_db = [usr.username for usr in all_users]

        all_poles = {}
        for pole_obj in Pole.objects.all():
            all_poles[pole_obj.pole] = pole_obj

        all_base_stations = {}
        for bs_obj in BaseStation.objects.all():
            all_base_stations[bs_obj.bs_name] = bs_obj

        for index, issue in enumerate(unclosed_issues):
            PrettyPrint.progress_bar_info(
                index, total, 'Обработка открытых заявок:')

            database_id: Optional[int] = issue.get(
                yt_manager.database_global_field_id)
<<<<<<< HEAD

            if not database_id:
                continue
=======
>>>>>>> 90e905aa

            status_key: str = issue['status']['key']
            issue_key: str = issue['key']

            if not database_id:
                yt_manager.create_incident_from_issue(issue, False)
                continue

            try:
                incident = incidents_prefetched.get(database_id)
                if not incident:
                    if status_key != yt_manager.error_status_key:
                        comment = (
                            'Неизвестный '
                            f'{yt_manager.database_global_field_id} для '
                            'внутреннего номера инцидента.'
                        )
                        was_status_update = yt_manager.update_issue_status(
                            issue_key,
                            yt_manager.error_status_key,
                            comment
                        )
                        if was_status_update:
                            yt_managment_logger.debug(comment)
                    continue

                last_status_history = None
                if (
                    hasattr(incident, 'prefetched_statuses')
                    and incident.prefetched_statuses
                ):
                    last_status_history = incident.prefetched_statuses[0]

                is_valid_yt_data = check_yt_incident_data(
                    incident=incident,
                    yt_manager=yt_manager,
                    logger=yt_managment_logger,
                    issue=issue,
                    yt_users=yt_users,
                    type_of_incident_field=type_of_incident_field,
                    valid_names_of_types=valid_names_of_types,
                    usernames_in_db=usernames_in_db,
                    all_poles=all_poles,
                    all_base_stations=all_base_stations,
                )

                if not is_valid_yt_data:
                    updated_incidents_counter += 1
                    continue

                # Обработка автоответов (данные автоматически синхронизируются)
                # добавлена дополнительная ошибка от спама, если нарушат
                # переходы в рабочем процессе:
                now = timezone.now()
                last_status_dt: datetime = last_status_history.insert_date
                delta: timedelta = now - last_status_dt

                # True, если можно отправлять:
                check_status_dt = delta >= NOTIFY_SPAM_DELAY
                timeout = max(
                    int((NOTIFY_SPAM_DELAY - delta).total_seconds()), 0)

                if (
                    status_key == yt_manager.error_status_key
                    and last_status_history.status.name != (
                        DEFAULT_ERR_STATUS_NAME)
                ):
                    IncidentManager.add_error_status(incident)
                    updated_incidents_counter += 1
                elif (
                    status_key == yt_manager.need_acceptance_status_key
                    and last_status_history.status.name != (
                        DEFAULT_WAIT_ACCEPTANCE_STATUS_NAME
                    )
                ):
                    IncidentManager.add_wait_acceptance_status(incident)
                    updated_incidents_counter += 1
                elif status_key == yt_manager.in_work_status_key:
                    IncidentManager.add_in_work_status(
                        incident, 'Диспетчер принял работы в YandexTracker')
                elif (
                    status_key == yt_manager.on_generation_status_key
                    and last_status_history.status.name != (
                        DEFAULT_GENERATION_STATUS_NAME)
                ):
                    IncidentManager.add_generation_status(
                        incident,
                        (
                            'Диспетчер указал в YandexTracker, что опора '
                            'находится на генерации.'
                        )
                    )
                elif (
                    status_key == (
                        yt_manager.notified_op_issue_in_work_status_key)
                    and last_status_history.status.name != (
                        DEFAULT_NOTIFIED_OP_IN_WORK_STATUS_NAME)
                ):
                    IncidentManager.add_notified_op_status(incident)
                    updated_incidents_counter += 1
                elif (
                    status_key == (
                        yt_manager.notified_op_issue_closed_status_key)
                    and last_status_history.status.name != (
                        DEFAULT_NOTIFIED_OP_END_STATUS_NAME)
                ):
                    IncidentManager.add_notified_op_end_status(incident)
                    updated_incidents_counter += 1
                elif (
                    status_key == (
                        yt_manager.notified_avr_in_work_status_key)
                    and last_status_history.status.name != (
                        DEFAULT_NOTIFIED_AVR_STATUS_NAME)
                ):
                    IncidentManager.add_notified_avr_status(incident)
                    updated_incidents_counter += 1
                elif (
                    status_key == yt_manager.notify_op_issue_in_work_status_key
                ):
                    if not incident.is_auto_incident:
                        yt_manager.update_issue_status(
                            issue_key, yt_manager.error_status_key,
                            (
                                'Нельзя отправить автоматическое уведомление '
                                'заявителю для заявки, созданной вручную.'
                            )
                        )
                        updated_incidents_counter += 1
                    elif last_status_history.status.name not in (
                        DEFAULT_NOTIFIED_OP_IN_WORK_STATUS_NAME,
                    ):
                        yt_emails.notify_operator_issue_in_work(
                            issue, incident)
                        updated_incidents_counter += 1
                    elif check_status_dt:
                        yt_manager.update_issue_status(
                            issue_key, yt_manager.error_status_key,
                            (
                                'Уведомление о принятии работ недавно было '
                                'отправлено заявителю. '
                                f'Попробуйте снова через {timeout} секунд.'
                            )
                        )
                        updated_incidents_counter += 1
                elif (
                    status_key == yt_manager.notify_op_issue_closed_status_key
                ):
                    if not incident.is_auto_incident:
                        yt_manager.update_issue_status(
                            issue_key, yt_manager.error_status_key,
                            (
                                'Нельзя отправить автоматическое уведомление '
                                'заявителю для заявки, созданной вручную.'
                            )
                        )
                        updated_incidents_counter += 1
                    elif last_status_history.status.name not in (
                        DEFAULT_NOTIFIED_OP_END_STATUS_NAME,
                    ):
                        yt_emails.notify_operator_issue_close(issue, incident)
                        updated_incidents_counter += 1
                    elif check_status_dt:
                        yt_manager.update_issue_status(
                            issue_key, yt_manager.error_status_key,
                            (
                                'Уведомление о закрытии работ уже было '
                                'отправлено заявителю. '
                                f'Попробуйте снова через {timeout} секунд.'
                            )
                        )
                        updated_incidents_counter += 1
                elif (
                    status_key == yt_manager.notify_avr_in_work_status_key
                ):
                    if last_status_history.status.name not in (
                        DEFAULT_NOTIFIED_AVR_STATUS_NAME,
                    ):
                        yt_emails.notify_avr_contractor(issue, incident)
                        updated_incidents_counter += 1
                    elif check_status_dt:
                        yt_manager.update_issue_status(
                            issue_key, yt_manager.error_status_key,
                            (
                                'Информация об инциденте уже была передана в '
                                'работу подрядчику.'
                                f'Попробуйте снова через {timeout} секунд.'
                            )
                        )
                        updated_incidents_counter += 1

            except Exception as e:
                yt_managment_logger.exception(e)
                error_count += 1

<<<<<<< HEAD
        yt_managment_logger.info(
            f'Было обновлено {updated_incidents_counter} из {total} инцидентов'
        )
=======
        if updated_incidents_counter:
            yt_managment_logger.info(
                f'Было обновлено {updated_incidents_counter} инцидентов'
            )
>>>>>>> 90e905aa

        return total, error_count<|MERGE_RESOLUTION|>--- conflicted
+++ resolved
@@ -170,12 +170,6 @@
 
             database_id: Optional[int] = issue.get(
                 yt_manager.database_global_field_id)
-<<<<<<< HEAD
-
-            if not database_id:
-                continue
-=======
->>>>>>> 90e905aa
 
             status_key: str = issue['status']['key']
             issue_key: str = issue['key']
@@ -370,15 +364,9 @@
                 yt_managment_logger.exception(e)
                 error_count += 1
 
-<<<<<<< HEAD
-        yt_managment_logger.info(
-            f'Было обновлено {updated_incidents_counter} из {total} инцидентов'
-        )
-=======
         if updated_incidents_counter:
             yt_managment_logger.info(
                 f'Было обновлено {updated_incidents_counter} инцидентов'
             )
->>>>>>> 90e905aa
 
         return total, error_count